"""
`core.quik_connector` – асинхронная обёртка (singleton) над **QuikPy**.

Особенности
-----------
* Один экземпляр на приложение (singleton).
* Подписка/отписка на стакан L2 (`best bid/ask`).
* Подписка/отписка на сделки (trades).
* Подписка/отписка на заявки (orders).
* Асинхронная очередь событий для стратегий (`await connector.events()`).
* Методы выставления/отмены заявок (лимит / маркет).
* Автоподстройка под разные имена методов `QuikPy` (camelCase vs snake_case).
* Работает оф‑лайн через `DummyQuikPy` – полезно для разработки без терминала.

Структура событий в очереди:
---------------------------
Каждое событие — dict с ключом `type`:
- `type: 'quote'` — обновление стакана (L2): {class_code, sec_code, bid, ask, ...}
- `type: 'trade'` — новая сделка: {class_code, sec_code, price, qty, side, ...}
- `type: 'order'` — обновление заявки: {order_id, status, filled, ...}
- `type: 'error'` — ошибка: {message, details, ...}

"""

from __future__ import annotations

import asyncio
import logging
import threading
from typing import Any, Callable, Dict, Optional

logger = logging.getLogger(__name__)

# ---------------------------------------------------------------------------
# Импортируем QuikPy (или создаём заглушку)
# ---------------------------------------------------------------------------
try:
    from QuikPy import QuikPy  # type: ignore
except ImportError as exc:  # pragma: no cover – офлайн‑режим
    print(f"!!! ВНИМАНИЕ: QuikPy не найден ({exc}) — используется DummyQuikPy.")
    logger.warning("QuikPy не найден (%s) — используется DummyQuikPy.", exc)

    class QuikPy:  # type: ignore[override]
        """Заглушка: только логирует вызовы."""

        def __init__(
            self,
            host: str | None = None,
            requests_port: int = 34130,
            callbacks_port: int = 34131,
        ) -> None:
            self.host = host or "localhost"
            self.requests_port = requests_port
            self.callbacks_port = callbacks_port
            logger.info(
                "DummyQuikPy:init host=%s req_port=%s cb_port=%s",
                self.host,
                self.requests_port,
                self.callbacks_port,
            )

        # --- Подписки ---------------------------------------------------
        def subscribe_level2_quotes(self, class_code: str, sec_code: str):
            logger.info("DummyQuikPy: subscribe L2 %s %s", class_code, sec_code)

        def unsubscribe_level2_quotes(self, class_code: str, sec_code: str):
            logger.info("DummyQuikPy: unsubscribe L2 %s %s", class_code, sec_code)

        # --- Торговля ----------------------------------------------------
        def send_transaction(self, tr: dict[str, Any]):
            print(f"!!! DummyQuikPy: send_transaction {tr}")
            logger.info("DummyQuikPy: send_transaction %s", tr)
            return {"result": 0, "message": "stub"}

        # --- Завершение --------------------------------------------------
        def close_connection_and_thread(self):
            logger.info("DummyQuikPy: close connection")

# ---------------------------------------------------------------------------
QuoteCallback = Callable[[dict[str, Any]], None]
TradeCallback = Callable[[dict[str, Any]], None]
OrderCallback = Callable[[dict[str, Any]], None]

class QuikConnector:
    """Асинхронная обёртка над QuikPy (singleton)."""

    _instance: Optional["QuikConnector"] = None
    _lock = threading.Lock()

    def __new__(cls, *args: Any, **kwargs: Any):
        with cls._lock:
            if cls._instance is None:
                cls._instance = super().__new__(cls)
        return cls._instance

    # ------------------------------------------------------------------
    # Инициализация
    # ------------------------------------------------------------------

    def __init__(
        self,
        host: str | None = None,
        requests_port: int = 34130,
        callbacks_port: int = 34131,
    ) -> None:
        if getattr(self, "_initialized", False):
            return
        self._initialized = True

        host_real = host or "127.0.0.1"
        self._qp: Any = QuikPy(
            host=host_real,
            requests_port=requests_port,
            callbacks_port=callbacks_port,
        )

        # --- Привязываем callback-методы QuikPy к локальным обработчикам ---
        # Это позволяет OrderManager получать события OnOrder / OnTrade / OnTransReply
        # сразу после их прихода из QUIK.
        # Если пользователь уже настроил свои обработчики, их можно обернуть, но
        # для текущей цели достаточно прямого назначения.
        self._qp.on_order = self._on_order  # type: ignore[attr-defined]
        self._qp.on_trade = self._on_trade  # type: ignore[attr-defined]
        self._qp.on_trans_reply = self._on_trans_reply  # type: ignore[attr-defined]

        self._quote_callbacks: Dict[str, list[QuoteCallback]] = {}
        self._trade_callbacks: Dict[str, list[TradeCallback]] = {}
        self._order_callbacks: Dict[str, list[OrderCallback]] = {}
        self._event_queue: "asyncio.Queue[dict[str, Any]]" = asyncio.Queue(maxsize=1000)
        self._main_loop: Optional[asyncio.AbstractEventLoop] = None

        self._stop_quote_thread = threading.Event()
        self._quote_thread = threading.Thread(
            target=self._quote_listener_loop,
            name="QP-quotes",
            daemon=True,
        )
        self._quote_thread.start()

        logger.info(
            "QuikConnector initialised (host=%s, req_port=%s, cb_port=%s)",
            host_real,
            requests_port,
            callbacks_port,
        )

    # ------------------------------------------------------------------
    # Вспомогательные вызовы с fallback имён методов
    # ------------------------------------------------------------------

    def _call(self, *names: str, default: Any = None, **kwargs: Any) -> Any:  # noqa: ANN401
        """Попытаться вызвать первый доступный метод `QuikPy` из списка имён."""
        for name in names:
            func = getattr(self._qp, name, None)
            if func is not None:
                return func(**kwargs) if kwargs else func(*())
        raise AttributeError(f"None of methods {names} found in QuikPy")

    # ------------------------------------------------------------------
    # Подписки на стакан L2
    # ------------------------------------------------------------------

    def subscribe_quotes(self, class_code: str, sec_code: str, cb: QuoteCallback) -> None:
        key = f"{class_code}.{sec_code}"
        self._quote_callbacks.setdefault(key, []).append(cb)
        if len(self._quote_callbacks[key]) == 1:
            self._qp.subscribe_level2_quotes(class_code, sec_code)
            logger.info("Subscribed L2 %s", key)

    def unsubscribe_quotes(self, class_code: str, sec_code: str, cb: QuoteCallback) -> None:
        key = f"{class_code}.{sec_code}"
        callbacks = self._quote_callbacks.get(key)
        if not callbacks:
            return
        if cb in callbacks:
            callbacks.remove(cb)
        if not callbacks:
            self._qp.unsubscribe_level2_quotes(class_code, sec_code)
            del self._quote_callbacks[key]
            logger.info("Unsubscribed L2 %s", key)

    # ------------------------------------------------------------------
    # Подписки на сделки (trades)
    # ------------------------------------------------------------------
    def subscribe_trades(self, class_code: str, sec_code: str, cb: TradeCallback) -> None:
        key = f"{class_code}.{sec_code}"
        self._trade_callbacks.setdefault(key, []).append(cb)
        if len(self._trade_callbacks[key]) == 1:
            self._qp.subscribe_trades(class_code, sec_code)
            logger.info("Subscribed trades %s", key)

    def unsubscribe_trades(self, class_code: str, sec_code: str, cb: TradeCallback) -> None:
        key = f"{class_code}.{sec_code}"
        callbacks = self._trade_callbacks.get(key)
        if not callbacks:
            return
        if cb in callbacks:
            callbacks.remove(cb)
        if not callbacks:
            self._qp.unsubscribe_trades(class_code, sec_code)
            del self._trade_callbacks[key]
            logger.info("Unsubscribed trades %s", key)

    # ------------------------------------------------------------------
    # Асинхронный интерфейс (получение очереди событий)
    # ------------------------------------------------------------------

    async def events(self) -> asyncio.Queue:  # noqa: D401
        if self._main_loop is None:
            self._main_loop = asyncio.get_running_loop()
            logger.debug("QuikConnector: main loop registered (%s)", self._main_loop)
        return self._event_queue

    # ------------------------------------------------------------------
    # Торговые операции (вызовы через ThreadPoolExecutor)
    # ------------------------------------------------------------------

    async def place_limit_order(self, tr: dict[str, Any]) -> dict[str, Any]:
        loop = asyncio.get_running_loop()
        method = getattr(self._qp, "send_transaction")
        print(f"===> Отправка заявки: {tr}")
        try:
            result = await loop.run_in_executor(None, method, tr)
            print(f"===> Ответ QUIK: {result}")
            logger.info(f"Ответ QUIK на заявку: {result}")
            return result
        except Exception as exc:
            print(f"===> Ошибка при отправке заявки: {exc}")
            logger.exception(f"Ошибка при отправке лимитного ордера: {exc}")
            error_event = {"type": "error", "message": str(exc), "details": {"order": tr}}
            try:
                self._event_queue.put_nowait(error_event)
            except asyncio.QueueFull:
                logger.warning("Event queue full — dropping error event")
            return {"result": -1, "message": str(exc)}

    async def place_market_order(self, tr: dict[str, Any]) -> dict[str, Any]:
        loop = asyncio.get_running_loop()
        method = getattr(self._qp, "send_transaction")
        try:
            return await loop.run_in_executor(None, method, tr)
        except Exception as exc:
            logger.exception("Ошибка при отправке рыночного ордера: %s", exc)
            error_event = {"type": "error", "message": str(exc), "details": {"order": tr}}
            try:
                self._event_queue.put_nowait(error_event)
            except asyncio.QueueFull:
                logger.warning("Event queue full — dropping error event")
            return {"result": -1, "message": str(exc)}

    async def cancel_order(self, order_id: str) -> dict[str, Any]:
        tr = {"ACTION": "KILL_ORDER", "ORDER_KEY": order_id}
        loop = asyncio.get_running_loop()
        method = getattr(self._qp, "send_transaction")
        try:
            return await loop.run_in_executor(None, method, tr)
        except Exception as exc:
            logger.exception("Ошибка при отмене ордера: %s", exc)
            error_event = {"type": "error", "message": str(exc), "details": {"order_id": order_id}}
            try:
                self._event_queue.put_nowait(error_event)
            except asyncio.QueueFull:
                logger.warning("Event queue full — dropping error event")
            return {"result": -1, "message": str(exc)}

    # ------------------------------------------------------------------
    # Поток‑эмулятор котировок (офлайн)
    # ------------------------------------------------------------------

    def _quote_listener_loop(self) -> None:
        import random, time

        while not self._stop_quote_thread.is_set():
            for key, callbacks in list(self._quote_callbacks.items()):
                class_code, sec_code = key.split(".")
                quote = {
                    "class_code": class_code,
                    "sec_code": sec_code,
                    "bid": round(random.uniform(100, 110), 2),
                    "ask": round(random.uniform(100, 110), 2),
                    "time": time.time(),
                }
                try:
                    self._event_queue.put_nowait(quote)
                except asyncio.QueueFull:
                    logger.warning("Event queue full — dropping quote")

                for cb in callbacks:
                    try:
                        if asyncio.iscoroutinefunction(cb) and self._main_loop:
                            asyncio.run_coroutine_threadsafe(cb(quote), self._main_loop)
                        else:
                            cb(quote)
                    except Exception as exc:  # pragma: no cover
                        logger.exception("Callback error: %s", exc)
            time.sleep(0.5)

    # ------------------------------------------------------------------
    # Вызов колбэков для trades и orders (шаблон для интеграции)
    # ------------------------------------------------------------------
    def _on_trade(self, event):
        from backend.core.order_manager import OrderManager
        payload = event.get("data", event)
        payload["type"] = "trade"
        payload["cmd"] = event.get("cmd")
        OrderManager._get_instance_for_connector(self).on_trade_event(payload)

    def _on_order(self, event):
        from backend.core.order_manager import OrderManager
<<<<<<< HEAD
        print(f"[QUIK EVENT] OnOrder: {event}")
        OrderManager._get_instance_for_connector(self).on_order_event(event)

    def _on_trans_reply(self, event):
        from backend.core.order_manager import OrderManager
        print(f"[QUIK EVENT] OnTransReply: {event}")
        OrderManager._get_instance_for_connector(self).on_trans_reply_event(event)
=======
        payload = event.get("data", event)
        payload["type"] = "order"
        payload["cmd"] = event.get("cmd")
        OrderManager._get_instance_for_connector(self).on_order_event(payload)

    def _on_trans_reply(self, event):
        from backend.core.order_manager import OrderManager
        payload = event.get("data", event)
        payload["type"] = "trans_reply"
        payload["cmd"] = event.get("cmd")
        OrderManager._get_instance_for_connector(self).on_trans_reply_event(payload)
>>>>>>> 0a0bd34d

    # ------------------------------------------------------------------
    # Закрытие соединения
    # ------------------------------------------------------------------

    def close(self) -> None:
        self._stop_quote_thread.set()
        if hasattr(self, "_quote_thread") and self._quote_thread.is_alive():
            self._quote_thread.join(timeout=2)
        # Стандартное закрытие QuikPy
        if hasattr(self._qp, "close_connection_and_thread"):
            self._qp.close_connection_and_thread()
        elif hasattr(self._qp, "CloseConnectionAndThread"):
            self._qp.CloseConnectionAndThread()
        # Monkey-patch: гарантированное завершение CallbackThread
        if hasattr(self._qp, "callback_exit_event"):
            self._qp.callback_exit_event.set()
        if hasattr(self._qp, "callback_thread") and hasattr(self._qp.callback_thread, "is_alive"):
            try:
                if self._qp.callback_thread.is_alive():
                    self._qp.callback_thread.join(timeout=2)
            except Exception:
                pass
        logger.info("QuikConnector closed")
        QuikConnector._instance = None

    # ------------------------------------------------------------------
    # Реализация reconnect: пересоздание соединения и повторная подписка
    # ------------------------------------------------------------------
    def reconnect(self) -> None:
        """
        Пересоздаёт соединение с QuikPy и повторно подписывается на все активные инструменты.
        """
        logger.warning("Выполняется reconnect QuikConnector!")
        self.close()
        # Пересоздаём QuikPy
        self._qp = QuikPy()
        # Повторно подписываемся на все активные инструменты
        for key in self._quote_callbacks:
            class_code, sec_code = key.split(".")
            self._qp.subscribe_level2_quotes(class_code, sec_code)
            logger.info("Reconnect: подписка L2 %s", key)
        for key in self._trade_callbacks:
            class_code, sec_code = key.split(".")
            self._qp.subscribe_trades(class_code, sec_code)
            logger.info("Reconnect: подписка trades %s", key)


# ---------------------------------------------------------------------------
# Демо‑запуск
# ---------------------------------------------------------------------------

if __name__ == "__main__":
    import sys

    logging.basicConfig(level=logging.INFO, format="%(asctime)s [%(levelname)s] %(name)s: %(message)s")

    connector = QuikConnector()  # dummy если QuikPy нет

    async def _demo() -> None:
        async def async_cb(q: dict[str, Any]):
            print("async:", q)

        connector.subscribe_quotes("TQBR", "SBER", async_cb)
        queue = await connector.events()
        for _ in range(3):
            evt = await queue.get()
            print("queue:", evt)
        connector.unsubscribe_quotes("TQBR", "SBER", async_cb)
        connector.close()

    # --- Тест новых подписок на trades и orders ---
    async def test_trades_and_orders():
        trade_events = []
        order_events = []

        def trade_cb(event):
            print("trade event:", event)
            trade_events.append(event)

        def order_cb(event):
            print("order event:", event)
            order_events.append(event)

        # Подписка на сделки
        connector.subscribe_trades("TQBR", "SBER", trade_cb)

        # Эмулируем приход событий (в реальном режиме это QuikPy вызывает _on_trade/_on_order)
        connector._on_trade({"price": 123.45, "qty": 10, "side": "buy"})
        connector._on_order({"order_id": 42, "status": "FILLED", "filled": 10})

        await asyncio.sleep(0.2)

        # Проверяем, что события дошли до колбэков
        assert trade_events and trade_events[0]["type"] == "trade"
        assert order_events and order_events[0]["type"] == "order"

        # Отписка
        connector.unsubscribe_trades("TQBR", "SBER", trade_cb)
        print("Trade/order subscription test passed.")

    asyncio.run(test_trades_and_orders())

    sys.exit(0)<|MERGE_RESOLUTION|>--- conflicted
+++ resolved
@@ -307,15 +307,6 @@
 
     def _on_order(self, event):
         from backend.core.order_manager import OrderManager
-<<<<<<< HEAD
-        print(f"[QUIK EVENT] OnOrder: {event}")
-        OrderManager._get_instance_for_connector(self).on_order_event(event)
-
-    def _on_trans_reply(self, event):
-        from backend.core.order_manager import OrderManager
-        print(f"[QUIK EVENT] OnTransReply: {event}")
-        OrderManager._get_instance_for_connector(self).on_trans_reply_event(event)
-=======
         payload = event.get("data", event)
         payload["type"] = "order"
         payload["cmd"] = event.get("cmd")
@@ -327,7 +318,6 @@
         payload["type"] = "trans_reply"
         payload["cmd"] = event.get("cmd")
         OrderManager._get_instance_for_connector(self).on_trans_reply_event(payload)
->>>>>>> 0a0bd34d
 
     # ------------------------------------------------------------------
     # Закрытие соединения
